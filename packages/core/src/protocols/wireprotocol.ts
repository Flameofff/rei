--- conflicted
+++ resolved
@@ -556,19 +556,12 @@
     return this.request('GetBlockHeaders', { start, count });
   }
 
-<<<<<<< HEAD
-  getBlockBodies(headers: BlockHeader[]): Promise<Transaction[][]> {
-    return this.request('GetBlockBodies', headers);
-  }
-
-  getPooledTransactions(hashes: Buffer[]): Promise<Transaction[]> {
-=======
   /**
    * Make a request to get block bodies
    * @param headers Headers of blocks which wanted
    * @returns The block bodies
    */
-  getBlockBodies(headers: BlockHeader[]): Promise<TypedTransaction[][]> {
+  getBlockBodies(headers: BlockHeader[]): Promise<Transaction[][]> {
     return this.request('GetBlockBodies', headers);
   }
 
@@ -577,8 +570,7 @@
    * @param hashes Transactions hashes
    * @returns Transactions
    */
-  getPooledTransactions(hashes: Buffer[]): Promise<TypedTransaction[]> {
->>>>>>> 3ce253a7
+  getPooledTransactions(hashes: Buffer[]): Promise<Transaction[]> {
     return this.request('GetPooledTransactions', hashes);
   }
 
