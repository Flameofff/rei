--- conflicted
+++ resolved
@@ -9,16 +9,12 @@
   private heap = new Heap({ comparBefore: (a: Transaction, b: Transaction) => a.gasPrice.gt(b.gasPrice) });
   private txs = createBufferFunctionalMap<Transaction[]>();
 
-<<<<<<< HEAD
-  push(sender: Buffer, sortedTxs: Transaction[]) {
-=======
   /**
    * Push record into the map
    * @param sender Transaction sender
    * @param sortedTxs Transactions sorted by nonce
    */
-  push(sender: Buffer, sortedTxs: TypedTransaction[]) {
->>>>>>> 3ce253a7
+  push(sender: Buffer, sortedTxs: Transaction[]) {
     if (sortedTxs.length > 0) {
       this.heap.push(sortedTxs.slice(0, 1)[0]);
       if (sortedTxs.length > 1) {
@@ -27,15 +23,11 @@
     }
   }
 
-<<<<<<< HEAD
-  peek(): Transaction | undefined {
-=======
   /**
    * Returns the value at the beginning of a collection
    * @returns Transaction
    */
-  peek(): TypedTransaction | undefined {
->>>>>>> 3ce253a7
+  peek(): Transaction | undefined {
     return this.heap.peek();
   }
 
