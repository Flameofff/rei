--- conflicted
+++ resolved
@@ -13,16 +13,12 @@
     this.remotes = new Heap({ comparBefore: (a: Transaction, b: Transaction) => b.gasPrice.gt(a.gasPrice) });
   }
 
-<<<<<<< HEAD
   /**
    * Inserts a new transaction into the heap
    * @param tx - The new transaction
    * @param local - Determine whether the transaction is local
    */
-  put(tx: WrappedTransaction, local: boolean) {
-=======
   put(tx: Transaction, local: boolean) {
->>>>>>> 0bb9843a
     if (local) {
       return;
     }
@@ -43,19 +39,14 @@
     this.reheap();
   }
 
-<<<<<<< HEAD
   /**
    * Cap finds all the transactions below the given price threshold, drops them
    * from the priced list and returns them for further removal from the entire pool.
    * @param threshold The gasfee threshold of transaction
    * @returns The transactions to be abandoned
    */
-  cap(threshold: BN): WrappedTransaction[] {
-    const drop: WrappedTransaction[] = [];
-=======
   cap(threshold: BN): Transaction[] {
     const drop: Transaction[] = [];
->>>>>>> 0bb9843a
     while (this.remotes.length > 0) {
       const cheapest: Transaction = this.remotes.peek();
       if (!this.all.has(cheapest.hash())) {
@@ -72,17 +63,13 @@
     return drop;
   }
 
-<<<<<<< HEAD
   /**
    * Checks whether a transaction is cheaper than (or as cheap as) the
    * lowest priced (remote) transaction currently being tracked.
    * @param tx The transaction to be checked
    * @returns Wheather the transaction is cheaper or not
    */
-  underpriced(tx: WrappedTransaction): boolean {
-=======
   underpriced(tx: Transaction): boolean {
->>>>>>> 0bb9843a
     while (this.remotes.length > 0) {
       const head: Transaction = this.remotes.peek();
       if (!this.all.has(head.hash())) {
@@ -99,7 +86,6 @@
     return cheapest.gasPrice.gt(tx.gasPrice);
   }
 
-<<<<<<< HEAD
   /**
    *Finds a number of most underpriced transactions, removes them from the
    *priced list and returns them for further removal from the entire pool.
@@ -107,12 +93,8 @@
    * @param force Mandatory or not
    * @returns A number of most underpriced transactions
    */
-  discard(slots: number, force: boolean): [WrappedTransaction[] | undefined, boolean] {
-    const drop: WrappedTransaction[] = [];
-=======
   discard(slots: number, force: boolean): [Transaction[] | undefined, boolean] {
     const drop: Transaction[] = [];
->>>>>>> 0bb9843a
     while (this.remotes.length > 0 && slots > 0) {
       const tx: Transaction = this.remotes.remove();
       if (!this.all.has(tx.hash())) {
