{
    "name": "@gxchain2/rpc",
    "version": "0.0.5-alpha.0",
    "main": "dist/index.js",
    "types": "dist/index.d.ts",
    "license": "GPL-3.0-or-later",
    "scripts": {
        "build": "tsc",
        "test": "mocha -r ts-node/register 'test/**/*.test.ts' --exit"
    },
    "devDependencies": {
        "@types/node": "^14.14.9",
        "ts-node": "^9.0.0",
        "typescript": "^4.1.2"
    },
    "dependencies": {
        "@gxchain2-ethereumjs/vm": "^5.5.7",
        "@gxchain2/core": "^0.0.5-alpha.0",
        "@gxchain2/structure": "^0.0.5-alpha.0",
        "@gxchain2/utils": "^0.0.5-alpha.0",
<<<<<<< HEAD
        "@gxchain2/vm": "^0.0.5-alpha.0",
        "axios": "^0.21.1",
        "ws": "^8.0.0",
=======
>>>>>>> 1c5ea69f
        "body-parser": "^1.19.0",
        "express": "^4.17.1",
        "express-ws": "^4.0.0",
        "uuid": "^8.3.2"
    }
}<|MERGE_RESOLUTION|>--- conflicted
+++ resolved
@@ -18,12 +18,6 @@
         "@gxchain2/core": "^0.0.5-alpha.0",
         "@gxchain2/structure": "^0.0.5-alpha.0",
         "@gxchain2/utils": "^0.0.5-alpha.0",
-<<<<<<< HEAD
-        "@gxchain2/vm": "^0.0.5-alpha.0",
-        "axios": "^0.21.1",
-        "ws": "^8.0.0",
-=======
->>>>>>> 1c5ea69f
         "body-parser": "^1.19.0",
         "express": "^4.17.1",
         "express-ws": "^4.0.0",
