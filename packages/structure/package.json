--- conflicted
+++ resolved
@@ -14,14 +14,7 @@
         "typescript": "^4.1.2"
     },
     "dependencies": {
-<<<<<<< HEAD
-        "@ethereumjs/block": "^3.4.0",
-        "@ethereumjs/tx": "^3.3.0",
-        "@gxchain2/common": "^0.0.5-alpha.0",
-        "@gxchain2/utils": "^0.0.5-alpha.0"
-=======
         "@gxchain2-ethereumjs/block": "^3.4.0",
         "@gxchain2-ethereumjs/tx": "^3.3.0"
->>>>>>> 1c5ea69f
     }
 }