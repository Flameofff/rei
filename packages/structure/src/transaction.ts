import { TxOptions, Transaction } from '@ethereumjs/tx';
import { BN, bufferToHex, bnToHex, intToHex, rlp } from 'ethereumjs-util';
import { BaseTrie as Trie } from 'merkle-patricia-tree';
import { Block } from './block';

<<<<<<< HEAD
export function txSize(tx: Transaction) {
=======
/**
 * Calculate the size of the transaction
 * @param tx Transaction
 * @returns Total length of all row transaction
 */
export function txSize(tx: TypedTransaction) {
>>>>>>> 3ce253a7
  const raw = tx.raw();
  let size = 0;
  for (const b of raw) {
    if (b instanceof Buffer) {
      size += b.length;
    }
  }
  return size;
}

<<<<<<< HEAD
export function mustParseTransction(values: Buffer[], opts?: TxOptions) {
  if (values.length === 6 || values.length === 9) {
    return Transaction.fromValuesArray(values, opts);
  }
  throw new Error('invalid tx data');
=======
/**
 * Generate transaction object by given values
 * @param values Given values
 * @param opts The options for initializing a Transaction.
 * @returns A new transaction object
 */
export function TxFromValuesArray(values: Buffer[], opts?: TxOptions) {
  return values.length === 6 || values.length === 9 ? Transaction.fromValuesArray(values, opts) : AccessListEIP2930Transaction.fromValuesArray(values as AccessListEIP2930ValuesArray, opts);
>>>>>>> 3ce253a7
}

/**
 * WrappedBlock based Ethereum transaction.
 */
export class WrappedTransaction {
  public readonly transaction: Transaction;

  constructor(transaction: Transaction) {
    this.transaction = transaction;
  }

  extension: {
    blockHash?: Buffer;
    blockNumber?: BN;
    transactionIndex?: number;
    size?: number;
  } = {};

  /**
   * Get the size of the total transaction
   */
  get size() {
    if (this.extension.size) {
      return this.extension.size;
    }
    this.extension.size = txSize(this.transaction);
    return this.extension.size;
  }

  /**
   * Assign attribute according to the given value
   * @param block Block
   * @param transactionIndex Transaction index
   * @returns The transction object
   */
  installProperties(block: Block, transactionIndex: number): this {
    this.extension.blockHash = block.hash();
    this.extension.blockNumber = block.header.number;
    this.extension.transactionIndex = transactionIndex;
    return this;
  }

  /**
   * Convert the transaction into json form so that can be transported by rpc port
   * @returns Converted Json object
   */
  toRPCJSON() {
    return {
      blockHash: this.extension.blockHash ? bufferToHex(this.extension.blockHash) : null,
      blockNumber: this.extension.blockNumber ? bnToHex(this.extension.blockNumber) : null,
      from: bufferToHex(this.transaction.getSenderAddress().toBuffer()),
      gas: bnToHex(this.transaction.gasLimit),
      gasPrice: bnToHex(this.transaction.gasPrice),
      hash: bufferToHex(this.transaction.hash()),
      input: bufferToHex(this.transaction.data),
      nonce: bnToHex(this.transaction.nonce),
      to: this.transaction.to !== undefined ? this.transaction.to.toString() : null,
      transactionIndex: this.extension.transactionIndex !== undefined ? intToHex(this.extension.transactionIndex) : null,
      value: bnToHex(this.transaction.value),
      v: this.transaction.v !== undefined ? bnToHex(this.transaction.v) : undefined,
      r: this.transaction.r !== undefined ? bnToHex(this.transaction.r) : undefined,
      s: this.transaction.s !== undefined ? bnToHex(this.transaction.s) : undefined
    };
  }
}

export const emptyTxTrie = Buffer.from('56e81f171bcc55a6ff8345e692c0f86e5b48e01b996cadc001622fb5e363b421', 'hex');

<<<<<<< HEAD
export async function calculateTransactionTrie(transactions: Transaction[]): Promise<Buffer> {
=======
/**
 * Generate transaction Trie based on given transactions
 * @param transactions
 * @returns The root transaction trie
 */
export async function calculateTransactionTrie(transactions: TypedTransaction[]): Promise<Buffer> {
>>>>>>> 3ce253a7
  if (transactions.length === 0) {
    return emptyTxTrie;
  }
  const txTrie = new Trie();
  for (let i = 0; i < transactions.length; i++) {
    const tx = transactions[i];
    const key = rlp.encode(i);
    const value = tx.serialize();
    await txTrie.put(key, value);
  }
  return txTrie.root;
}

<<<<<<< HEAD
export function calculateIntrinsicGas(tx: Transaction) {
=======
/**
 * Computes the 'intrinsic gas' for the transactions
 * @param tx Transaction
 * @returns Gas amount
 */
export function calculateIntrinsicGas(tx: TypedTransaction) {
>>>>>>> 3ce253a7
  const gas = tx.toCreationAddress() ? new BN(53000) : new BN(21000);
  const nz = new BN(0);
  const z = new BN(0);
  for (const b of tx.data) {
    (b !== 0 ? nz : z).iaddn(1);
  }
  gas.iadd(nz.muln(16));
  gas.iadd(z.muln(4));
  return gas;
}

export * from '@ethereumjs/tx';<|MERGE_RESOLUTION|>--- conflicted
+++ resolved
@@ -3,16 +3,12 @@
 import { BaseTrie as Trie } from 'merkle-patricia-tree';
 import { Block } from './block';
 
-<<<<<<< HEAD
-export function txSize(tx: Transaction) {
-=======
 /**
  * Calculate the size of the transaction
  * @param tx Transaction
  * @returns Total length of all row transaction
  */
-export function txSize(tx: TypedTransaction) {
->>>>>>> 3ce253a7
+export function txSize(tx: Transaction) {
   const raw = tx.raw();
   let size = 0;
   for (const b of raw) {
@@ -23,22 +19,17 @@
   return size;
 }
 
-<<<<<<< HEAD
-export function mustParseTransction(values: Buffer[], opts?: TxOptions) {
-  if (values.length === 6 || values.length === 9) {
-    return Transaction.fromValuesArray(values, opts);
-  }
-  throw new Error('invalid tx data');
-=======
 /**
  * Generate transaction object by given values
  * @param values Given values
  * @param opts The options for initializing a Transaction.
  * @returns A new transaction object
  */
-export function TxFromValuesArray(values: Buffer[], opts?: TxOptions) {
-  return values.length === 6 || values.length === 9 ? Transaction.fromValuesArray(values, opts) : AccessListEIP2930Transaction.fromValuesArray(values as AccessListEIP2930ValuesArray, opts);
->>>>>>> 3ce253a7
+export function mustParseTransction(values: Buffer[], opts?: TxOptions) {
+  if (values.length === 6 || values.length === 9) {
+    return Transaction.fromValuesArray(values, opts);
+  }
+  throw new Error('invalid tx data');
 }
 
 /**
@@ -108,16 +99,12 @@
 
 export const emptyTxTrie = Buffer.from('56e81f171bcc55a6ff8345e692c0f86e5b48e01b996cadc001622fb5e363b421', 'hex');
 
-<<<<<<< HEAD
-export async function calculateTransactionTrie(transactions: Transaction[]): Promise<Buffer> {
-=======
 /**
  * Generate transaction Trie based on given transactions
  * @param transactions
  * @returns The root transaction trie
  */
-export async function calculateTransactionTrie(transactions: TypedTransaction[]): Promise<Buffer> {
->>>>>>> 3ce253a7
+export async function calculateTransactionTrie(transactions: Transaction[]): Promise<Buffer> {
   if (transactions.length === 0) {
     return emptyTxTrie;
   }
@@ -131,16 +118,12 @@
   return txTrie.root;
 }
 
-<<<<<<< HEAD
-export function calculateIntrinsicGas(tx: Transaction) {
-=======
 /**
  * Computes the 'intrinsic gas' for the transactions
  * @param tx Transaction
  * @returns Gas amount
  */
-export function calculateIntrinsicGas(tx: TypedTransaction) {
->>>>>>> 3ce253a7
+export function calculateIntrinsicGas(tx: Transaction) {
   const gas = tx.toCreationAddress() ? new BN(53000) : new BN(21000);
   const nz = new BN(0);
   const z = new BN(0);
